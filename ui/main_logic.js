--- conflicted
+++ resolved
@@ -284,29 +284,7 @@
 		$(".extra-c-menu")?.remove();
 
 		// Reset context menu
-<<<<<<< HEAD
 		resetContextMenu();
-=======
-		ContextMenu.children[0].setAttribute("disabled", "true");
-		ContextMenu.children[0].classList.add("c-item-disabled");
-		ContextMenu.children[1].setAttribute("disabled", "true");
-		ContextMenu.children[1].classList.add("c-item-disabled");
-		ContextMenu.children[2].setAttribute("disabled", "true");
-		ContextMenu.children[2].classList.add("c-item-disabled");
-		ContextMenu.children[3].setAttribute("disabled", "true");
-		ContextMenu.children[3].classList.add("c-item-disabled");
-		ContextMenu.children[4].setAttribute("disabled", "true");
-		ContextMenu.children[4].classList.add("c-item-disabled");
-		ContextMenu.children[5].setAttribute("disabled", "true");
-		ContextMenu.children[5].classList.add("c-item-disabled");
-		ContextMenu.children[6].setAttribute("disabled", "true");
-		ContextMenu.children[6].classList.add("c-item-disabled");
-		ContextMenu.children[9].setAttribute("disabled", "true");
-		ContextMenu.children[9].classList.add("c-item-disabled");
-		// ContextMenu.children[10].setAttribute("disabled", "true");
-		// ContextMenu.children[10].classList.add("c-item-disabled");
-		ContextMenu.children[12].style.display = "";
->>>>>>> fb762a4c
 
 		document
 			.querySelector(".c-item-duplicates")
@@ -1120,222 +1098,7 @@
 		// Open context menu when right-clicking on file/folder
 		item.addEventListener("contextmenu", async (e) => {
 			e.preventDefault();
-<<<<<<< HEAD
 			setupItemContextMenu(item, e);
-=======
-			if (ArrSelectedItems.length == 1 && (IsCtrlDown === false && Platform != "darwin" || Platform == "darwin" && IsMetaDown === false)) {
-				await unSelectAllItems();
-			}
-			if (!ArrSelectedItems.includes(item)) {
-				selectItem(item, "", true);
-			}
-			if (IsPopUpOpen == false) {
-				let appsCMenu = document.querySelector(".context-open-item-with");
-				appsCMenu.innerHTML = "";
-				await getSetInstalledApplications(item.getAttribute("itemext"));
-				if (Platform.includes("linux")) {
-					appsCMenu.innerHTML = "<p>Not yet available on this platform</p>";
-				} else if (Applications.length > 0) {
-					Applications.forEach((app) => {
-						let newItem = document.createElement("button");
-						newItem.innerHTML = app[0].split(".")[0];
-						newItem.className = "context-item";
-						newItem.setAttribute("appname", app[0].split(".")[0]);
-						newItem.setAttribute("apppath", app[1]);
-						newItem.addEventListener("click", () =>
-							open_with(item.getAttribute("itempath"), app[1]),
-						);
-						appsCMenu.appendChild(newItem);
-					});
-				} else {
-					appsCMenu.innerHTML = "<p>No applications found</p>";
-				}
-
-				// Reset so that the commands are not triggered multiple times
-				ContextMenu.children[0].replaceWith(
-					ContextMenu.children[0].cloneNode(true),
-				);
-				ContextMenu.children[2].replaceWith(
-					ContextMenu.children[2].cloneNode(true),
-				);
-				ContextMenu.children[3].replaceWith(
-					ContextMenu.children[3].cloneNode(true),
-				);
-				ContextMenu.children[4].replaceWith(
-					ContextMenu.children[4].cloneNode(true),
-				);
-				ContextMenu.children[5].replaceWith(
-					ContextMenu.children[5].cloneNode(true),
-				);
-				ContextMenu.children[6].replaceWith(
-					ContextMenu.children[6].cloneNode(true),
-				);
-				ContextMenu.children[7].replaceWith(
-					ContextMenu.children[7].cloneNode(true),
-				);
-				ContextMenu.children[8].replaceWith(
-					ContextMenu.children[8].cloneNode(true),
-				);
-				ContextMenu.children[9].replaceWith(
-					ContextMenu.children[9].cloneNode(true),
-				);
-				ContextMenu.children[10].replaceWith(
-					ContextMenu.children[10].cloneNode(true),
-				);
-				ContextMenu.children[11].replaceWith(
-					ContextMenu.children[11].cloneNode(true),
-				);
-				document.querySelector(".c-item-ytdownload").replaceWith(
-					document.querySelector(".c-item-ytdownload").cloneNode(true));
-
-				ContextMenu.children[0].removeAttribute("disabled");
-				ContextMenu.children[0].classList.remove("c-item-disabled");
-				ContextMenu.children[1].removeAttribute("disabled");
-				ContextMenu.children[1].classList.remove("c-item-disabled");
-				ContextMenu.children[3].removeAttribute("disabled");
-				ContextMenu.children[3].classList.remove("c-item-disabled");
-				ContextMenu.children[4].removeAttribute("disabled");
-				ContextMenu.children[4].classList.remove("c-item-disabled");
-				ContextMenu.children[5].removeAttribute("disabled");
-				ContextMenu.children[5].classList.remove("c-item-disabled");
-				ContextMenu.children[6].removeAttribute("disabled");
-				ContextMenu.children[6].classList.remove("c-item-disabled");
-				ContextMenu.children[9].removeAttribute("disabled");
-				ContextMenu.children[9].classList.remove("c-item-disabled");
-				ContextMenu.children[10].removeAttribute("disabled");
-				ContextMenu.children[10].classList.remove("c-item-disabled");
-				ContextMenu.children[11].removeAttribute("disabled");
-				ContextMenu.children[11].classList.remove("c-item-disabled");
-
-				let extension = item.getAttribute("itemext");
-
-				// Check if item is an supported archive
-				if (
-					extension != ".zip" &&
-					extension != ".rar" &&
-					extension != ".7z" &&
-					extension != ".tar" &&
-					extension != ".gz" &&
-					extension != ".br" &&
-					extension != ".bz2"
-				) {
-					document
-						.querySelector(".c-item-extract")
-						.setAttribute("disabled", "true");
-					document
-						.querySelector(".c-item-extract")
-						.classList.add("c-item-disabled");
-				} else {
-					document.querySelector(".c-item-extract").removeAttribute("disabled");
-					document
-						.querySelector(".c-item-extract")
-						.classList.remove("c-item-disabled");
-				}
-
-				// Check if item can be searched through for duplicates
-				if (item.getAttribute("itemisdir") == "1") {
-					document
-						.querySelector(".c-item-duplicates")
-						.removeAttribute("disabled");
-					document
-						.querySelector(".c-item-duplicates")
-						.classList.remove("c-item-disabled");
-				} else {
-					document
-						.querySelector(".c-item-duplicates")
-						.setAttribute("disabled", "true");
-					document
-						.querySelector(".c-item-duplicates")
-						.classList.add("c-item-disabled");
-				}
-
-				// Check if the item can be opened in the terminal
-				if (item.getAttribute("itemisdir") == "1" && ArrSelectedItems.length == 1) {
-					document
-						.querySelector(".c-item-openinterminal")
-						.style
-						.display = "";
-				} else {
-					document
-						.querySelector(".c-item-openinterminal")
-						.style
-						.display = "none";
-				}
-
-				document.querySelector(".c-item-delete").addEventListener(
-					"click",
-					async () => {
-						await deleteItems();
-					},
-					{ once: true },
-				);
-				document.querySelector(".c-item-extract").addEventListener(
-					"click",
-					async () => {
-						await extractItem(item);
-					},
-					{ once: true },
-				);
-				document.querySelector(".c-item-compress").addEventListener(
-					"click",
-					async () => {
-						await showCompressPopup(item);
-					},
-					{ once: true },
-				);
-				document.querySelector(".c-item-copy").addEventListener(
-					"click",
-					async () => {
-						await copyItem(item);
-					},
-					{ once: true },
-				);
-				document.querySelector(".c-item-moveto").addEventListener(
-					"click",
-					async () => {
-						await itemMoveTo(false);
-					},
-					{ once: true },
-				);
-				document.querySelector(".c-item-newfile").addEventListener(
-					"click",
-					() => {
-						createFileInputPrompt(e);
-					},
-					{ once: true },
-				);
-				document.querySelector(".c-item-rename").addEventListener(
-					"click",
-					() => {
-						renameElementInputPrompt(item);
-					},
-					{ once: true },
-				);
-				document.querySelector(".c-item-properties").addEventListener(
-					"click",
-					() => {
-						showProperties(item);
-					},
-					{ once: true },
-				);
-				document.querySelector(".c-item-duplicates").addEventListener(
-					"click",
-					() => {
-						showFindDuplicates(item);
-					},
-					{ once: true },
-				);
-				document.querySelector(".c-item-ytdownload").addEventListener(
-					"click",
-					async () => {
-						await showYtDownload();
-					},
-					{ once: true },
-				);
-
-				positionContextMenu(e);
-			}
->>>>>>> fb762a4c
 		});
 	});
 	if (IsDualPaneEnabled == true) {
@@ -1699,225 +1462,7 @@
 	// Open context menu when right-clicking on file/folder
 	itemLink.addEventListener("contextmenu", async (e) => {
 		e.preventDefault();
-<<<<<<< HEAD
 		setupItemContextMenu(itemLink, e);
-=======
-		if (ArrSelectedItems.length <= 1) {
-			unSelectAllItems();
-			selectItem(itemLink);
-		} else {
-			selectItem(itemLink);
-		}
-		if (IsPopUpOpen == false) {
-			let appsCMenu = document.querySelector(".context-open-item-with");
-			appsCMenu.innerHTML = "";
-			await getSetInstalledApplications(itemLink.getAttribute("itemext"));
-			if (Platform.includes("linux")) {
-				appsCMenu.innerHTML = "<p>Not yet available on this platform</p>";
-			} else if (Applications.length > 0) {
-				Applications.forEach((app) => {
-					let newItem = document.createElement("button");
-					newItem.innerHTML = app[0].split(".")[0];
-					newItem.className = "context-item";
-					newItem.setAttribute("appname", app[0].split(".")[0]);
-					newItem.setAttribute("apppath", app[1]);
-					newItem.addEventListener("click", () =>
-						open_with(item.getAttribute("itempath"), app[1]),
-					);
-					appsCMenu.appendChild(newItem);
-				});
-			} else {
-				appsCMenu.innerHTML = "<p>No applications found</p>";
-			}
-
-			// Reset so that the commands are not triggered multiple times
-			ContextMenu.children[0].replaceWith(
-				ContextMenu.children[0].cloneNode(true),
-			);
-			ContextMenu.children[2].replaceWith(
-				ContextMenu.children[2].cloneNode(true),
-			);
-			ContextMenu.children[3].replaceWith(
-				ContextMenu.children[3].cloneNode(true),
-			);
-			ContextMenu.children[4].replaceWith(
-				ContextMenu.children[4].cloneNode(true),
-			);
-			ContextMenu.children[5].replaceWith(
-				ContextMenu.children[5].cloneNode(true),
-			);
-			ContextMenu.children[6].replaceWith(
-				ContextMenu.children[6].cloneNode(true),
-			);
-			ContextMenu.children[7].replaceWith(
-				ContextMenu.children[7].cloneNode(true),
-			);
-			ContextMenu.children[8].replaceWith(
-				ContextMenu.children[8].cloneNode(true),
-			);
-			ContextMenu.children[9].replaceWith(
-				ContextMenu.children[9].cloneNode(true),
-			);
-			ContextMenu.children[10].replaceWith(
-				ContextMenu.children[10].cloneNode(true),
-			);
-			ContextMenu.children[11].replaceWith(
-				ContextMenu.children[11].cloneNode(true),
-			);
-			document
-				.querySelector(".c-item-ytdownload")
-				.replaceWith(
-					document.querySelector(".c-item-ytdownload").cloneNode(true),
-				);
-
-			ContextMenu.children[0].removeAttribute("disabled");
-			ContextMenu.children[0].classList.remove("c-item-disabled");
-			ContextMenu.children[1].removeAttribute("disabled");
-			ContextMenu.children[1].classList.remove("c-item-disabled");
-			ContextMenu.children[3].removeAttribute("disabled");
-			ContextMenu.children[3].classList.remove("c-item-disabled");
-			ContextMenu.children[4].removeAttribute("disabled");
-			ContextMenu.children[4].classList.remove("c-item-disabled");
-			ContextMenu.children[5].removeAttribute("disabled");
-			ContextMenu.children[5].classList.remove("c-item-disabled");
-			ContextMenu.children[6].removeAttribute("disabled");
-			ContextMenu.children[6].classList.remove("c-item-disabled");
-			ContextMenu.children[9].removeAttribute("disabled");
-			ContextMenu.children[9].classList.remove("c-item-disabled");
-			ContextMenu.children[10].removeAttribute("disabled");
-			ContextMenu.children[10].classList.remove("c-item-disabled");
-			ContextMenu.children[11].removeAttribute("disabled");
-			ContextMenu.children[11].classList.remove("c-item-disabled");
-
-			let extension = itemLink.getAttribute("itemext");
-
-			// Check if item is a supported archive
-			if (
-				extension != ".zip" &&
-				extension != ".rar" &&
-				extension != ".7z" &&
-				extension != ".tar" &&
-				extension != ".gz" &&
-				extension != ".br" &&
-				extension != ".bz2"
-			) {
-				document
-					.querySelector(".c-item-extract")
-					.setAttribute("disabled", "true");
-				document
-					.querySelector(".c-item-extract")
-					.classList.add("c-item-disabled");
-			} else {
-				document.querySelector(".c-item-extract").removeAttribute("disabled");
-				document
-					.querySelector(".c-item-extract")
-					.classList.remove("c-item-disabled");
-			}
-
-			// Check if item can be searched through for duplicates
-			if (itemLink.getAttribute("itemisdir") == "1") {
-				document
-					.querySelector(".c-item-duplicates")
-					.removeAttribute("disabled");
-				document
-					.querySelector(".c-item-duplicates")
-					.classList.remove("c-item-disabled");
-			} else {
-				document
-					.querySelector(".c-item-duplicates")
-					.setAttribute("disabled", "true");
-				document
-					.querySelector(".c-item-duplicates")
-					.classList.add("c-item-disabled");
-			}
-
-			// Check if the item can be opened in the terminal
-			if (item.getAttribute("itemisdir") == "1" && ArrSelectedItems.length == 1) {
-				document
-					.querySelector(".c-item-openinterminal")
-					.style
-					.display = "";
-			} else {
-				document
-					.querySelector(".c-item-openinterminal")
-					.style
-					.display = "none";
-			}
-
-			document.querySelector(".c-item-delete").addEventListener(
-				"click",
-				async () => {
-					await deleteItems();
-				},
-				{ once: true },
-			);
-			document.querySelector(".c-item-extract").addEventListener(
-				"click",
-				async () => {
-					await extractItem(itemLink);
-				},
-				{ once: true },
-			);
-			document.querySelector(".c-item-compress").addEventListener(
-				"click",
-				async () => {
-					await showCompressPopup(itemLink);
-				},
-				{ once: true },
-			);
-			document.querySelector(".c-item-copy").addEventListener(
-				"click",
-				async () => {
-					await copyItem(itemLink);
-				},
-				{ once: true },
-			);
-			document.querySelector(".c-item-moveto").addEventListener(
-				"click",
-				async () => {
-					await itemMoveTo(false);
-				},
-				{ once: true },
-			);
-			document.querySelector(".c-item-newfile").addEventListener(
-				"click",
-				() => {
-					createFileInputPrompt(e);
-				},
-				{ once: true },
-			);
-			document.querySelector(".c-item-rename").addEventListener(
-				"click",
-				() => {
-					renameElementInputPrompt(itemLink);
-				},
-				{ once: true },
-			);
-			document.querySelector(".c-item-properties").addEventListener(
-				"click",
-				() => {
-					showProperties(itemLink);
-				},
-				{ once: true },
-			);
-			document.querySelector(".c-item-duplicates").addEventListener(
-				"click",
-				() => {
-					showFindDuplicates(itemLink);
-				},
-				{ once: true },
-			);
-			document.querySelector(".c-item-ytdownload").addEventListener(
-				"click",
-				async () => {
-					await showYtDownload();
-				},
-				{ once: true },
-			);
-
-			positionContextMenu(e);
-		}
->>>>>>> fb762a4c
 	});
 
 	if (IsDualPaneEnabled === true) {
@@ -2508,13 +2053,9 @@
 				break;
 		}
 
-<<<<<<< HEAD
 		await switchView();
 		
 		// document.querySelector(".context-open-in-terminal").style.display = "none";
-=======
-		switchView();
->>>>>>> fb762a4c
 
 		if (appConfig.is_dual_pane_enabled.includes("1")) {
 			document.querySelector(".show-dual-pane-checkbox").checked = true;
