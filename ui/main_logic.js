--- conflicted
+++ resolved
@@ -1752,22 +1752,20 @@
     if (IsItemPreviewOpen == false && isDir == 1) {
       // Open directory
       await invoke("open_dir", { path }).then(async (items) => {
-<<<<<<< HEAD
         await showItems(items, dualPaneSide);
         if (IsDualPaneEnabled == true && dualPaneSide != "" && dualPaneSide != null) {
-=======
-        if (ViewMode == "miller") {
-          await removeExcessMillerCols(parseInt(millerCol));
-          selectItem(element);
-          await addMillerCol(millerCol);
-          await setMillerColActive(null, millerCol);
-          await setCurrentDir(element.getAttribute("itempath"));
-        }
-        await showItems(items, dualPaneSide, millerCol);
-        if (IsDualPaneEnabled == true && dualPaneSide != "") {
->>>>>>> bd49c554
-          // document.querySelector(".tab-container-" + CurrentActiveTab).innerHTML = ""; // Disabled tab functionality
-          goUp(false, true);
+          if (ViewMode == "miller") {
+            await removeExcessMillerCols(parseInt(millerCol));
+            selectItem(element);
+            await addMillerCol(millerCol);
+            await setMillerColActive(null, millerCol);
+            await setCurrentDir(element.getAttribute("itempath"));
+          }
+          await showItems(items, dualPaneSide, millerCol);
+          if (IsDualPaneEnabled == true && dualPaneSide != "") {
+            // document.querySelector(".tab-container-" + CurrentActiveTab).innerHTML = ""; // Disabled tab functionality
+            goUp(false, true);
+          }
         }
       });
     }
@@ -2777,7 +2775,6 @@
         IsFilteredByDate = true;
       }
     }
-    console.log(arr);
     await showItems(arr)
   };
 }
@@ -2828,7 +2825,6 @@
   await invoke("get_installed_apps").then(apps => Applications = apps);
 }
 
-<<<<<<< HEAD
 function showFindDuplicates(item) {
   ContextMenu.style.display = "none";
   IsPopUpOpen = true;
@@ -2844,7 +2840,7 @@
         <p class="text-2">${item.getAttribute("itempath")}</p>
       </div>
       <div>
-        <p style="margin-bottom: 5px;">Search depth</p>
+        <p class="text-2" style="margin-bottom: 5px;">Search depth</p>
         <input style="width: 100px;" type="number" class="text-input duplicates-search-depth-input" value="1">
       </div>
     </div>
@@ -2886,9 +2882,7 @@
   showLoadingPopup("Duplicates are being searched for");
   document.querySelector(".list").innerHTML = "";
   ContextMenu.style.display = "none";
-  await invoke("find_duplicates", { appWindow: appWindow, path: item.getAttribute("itempath"), depth: parseInt(depth) }).then((arrDuplicates) => {
-    arrDuplicates.forEach(item => console.log(item));
-  })
+  await invoke("find_duplicates", { appWindow: appWindow, path: item.getAttribute("itempath"), depth: parseInt(depth) });
   closeLoadingPopup();
   IsPopUpOpen = true;
 }
@@ -2901,28 +2895,19 @@
   $(".extra-c-menu")?.remove();
   let contextMenu = document.createElement("div");
   contextMenu.className = "extra-c-menu context-menu";
-  contextMenu.innerHTML = `
-    <button class="context-item">Keep first</button>
-    <button class="context-item">Keep second</button>
-  `;
+
+  for (let i = 1; i <= item.children.length; i++) {
+    let cButton = document.createElement("button");
+    cButton.className = "context-item";
+    cButton.innerHTML = `Keep ${i}.`;
+    contextMenu.append(cButton);
+  }
+
   contextMenu.style.left = e.clientX + "px";
   contextMenu.style.top = e.clientY + "px";
-  contextMenu.children[0].onclick = () => duplicateMergeIntoFirst(item);
-  contextMenu.children[1].onclick = () => duplicateMergeIntoSecond(item);
   document.querySelector("body").append(contextMenu);
 }
 
-async function duplicateMergeIntoFirst(item) {
-  console.log("Delete: ", item.getAttribute("itempath2"));
-  await invoke("arr_delete_items", { arrItems: [item.getAttribute("itempath2")] });
-  $(item)?.remove();
-}
-
-async function duplicateMergeIntoSecond(item) {
-  console.log("Delete: ", item.getAttribute("itempath"));
-  await invoke("arr_delete_items", { arrItems: [item.getAttribute("itempath2")] });
-  $(item)?.remove();
-=======
 async function addMillerCol(millerCol) {
   if (document.querySelector(".miller-col-"+millerCol) != null) return;
   let prevMillerCol = document.querySelector(".miller-col-"+(parseInt(millerCol)-1));
@@ -2956,7 +2941,6 @@
     setCurrentDir(millerColElement.getAttribute("miller-col-path"));
     millerColElement.style.boxShadow = "inset 0px 0px 30px 1px var(--transparentColor)";
   }
->>>>>>> bd49c554
 }
 
 checkAppConfig();
